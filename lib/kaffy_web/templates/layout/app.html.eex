<!DOCTYPE html>
<html lang="en">
  <head>
    <meta charset="utf-8">
    <meta name="viewport" content="width=device-width, initial-scale=1, shrink-to-fit=no">
    <title><%= Kaffy.Utils.title() %> - Kaffy</title>
    <link rel="stylesheet" href="/kaffy/assets/vendors/fontawesome/css/all.css">
    <link rel="stylesheet" href="/kaffy/assets/vendors/css/vendor.bundle.base.css">
    <link rel="stylesheet" href="/kaffy/assets/css/style.css">
    <link rel="stylesheet" href="/kaffy/assets/vendors/flatpickr/flatpickr.min.css">
    <link rel="stylesheet" href="/kaffy/assets/css/kaffy.css">
<<<<<<< HEAD
    <link rel="shortcut icon" href="/kaffy/assets/images/favicon.png" />
    <script src="/kaffy/assets/vendors/js/vendor.bundle.base.js"></script>
=======
    <link rel="shortcut icon" href="/kaffy/assets/images/favicon/favicon-32x32.png" />
>>>>>>> 742d5fa6
  </head>
  <body>
    <div class="container-scroller">
      <nav class="navbar default-layout-navbar col-lg-12 col-12 p-0 fixed-top d-flex flex-row">
        <div class="text-center navbar-brand-wrapper d-flex align-items-center justify-content-center">
          <%= link to: Kaffy.Utils.router().kaffy_home_path(@conn, :index), class: "navbar-brand brand-logo" do %>
            <img src="/kaffy/assets/images/logo.png" alt="logo" />
          <% end %>
          <%= link to: Kaffy.Utils.router().kaffy_home_path(@conn, :index), class: "navbar-brand brand-logo-mini" do %>
            <img src="/kaffy/assets/images/logo-mini.png" alt="logo" />
          <% end %>
        </div>
        <div class="navbar-menu-wrapper d-flex align-items-stretch">
          <button class="navbar-toggler navbar-toggler align-self-center" type="button" data-toggle="minimize">
            <span class="fas fa-bars"></span>
          </button>

          <button class="navbar-toggler navbar-toggler-right d-lg-none align-self-center" type="button" data-toggle="offcanvas">
            <span class="fas fa-bars"></span>
          </button>
        </div>
      </nav>

      <div class="container-fluid page-body-wrapper">
        <nav class="sidebar sidebar-offcanvas" id="sidebar">
          <ul class="nav">

            <%= if Kaffy.Utils.show_dashboard?() do %>
              <li class="nav-item<%= if @conn.assigns[:context] == nil do %> active<% end %>">
                <%= link to: Kaffy.Utils.router().kaffy_dashboard_path(@conn, :dashboard), class: "nav-link" do %>
                  <span class="menu-title">Dashboard</span>
                  <i class="fas fa-home menu-icon"></i>
                <% end %>
              </li>
            <% end %>

            <% tasks = Kaffy.ResourceAdmin.tasks_info() %>

            <%= if not Enum.empty?(tasks) do %>
              <li class="nav-item">
                <%= link to: Kaffy.Utils.router().kaffy_task_path(@conn, :index), class: "nav-link" do %>
                    <span class="menu-title">Tasks</span>
                    <i class="fas fa-clock menu-icon"></i>
                <% end %>
              </li>
            <% end %>

            <%= for custom_link <- Kaffy.ResourceAdmin.collect_links(:top) do %>
              <li class="nav-item">
                <%= link to: custom_link.url, class: "nav-link", target: custom_link.target do %>
                  <span class="menu-title"><%= custom_link.name %></span>
                  <i class="fas fa-<%= custom_link.icon %> menu-icon"></i>
                <% end %>
              </li>
            <% end %>

            <% custom_pages = Kaffy.ResourceAdmin.collect_pages(@conn) %>

            <%= if !Enum.empty?(custom_pages) do %>
              <li class="nav-item">
                <a class="nav-link" href="#kaffy-pages" data-toggle="collapse" aria-expanded="false" aria-controls="kaffy-pages">
                    <span class="menu-title">Pages</span>
                    <i class="menu-arrow"></i>
                    <i class="fas fa-bars menu-icon"></i>
                </a>
                <div class="collapse" id="kaffy-pages">
                  <ul class="nav flex-column sub-menu">
                    <%= for custom_page <- custom_pages do %>
                      <li class="nav-item"><%= link custom_page.name, to: Kaffy.Utils.router().kaffy_page_path(@conn, :index, custom_page.slug), class: "nav-link" %></li>
                    <% end %>
                  </ul>
                </div>
              </li>
            <% end %>

            <%= for context <- Kaffy.Utils.contexts() do %>
                <li class="nav-item<%= if @conn.assigns[:context] == to_string(context) do %> active<% end %>">
                    <a class="nav-link <%= if @conn.assigns[:context] != to_string(context) do %> collapsed<% end %>"
                       href="#<%= context %>-context" data-toggle="collapse" aria-expanded="false" aria-controls="<%= context %>-context">
                        <span class="menu-title"><%= Kaffy.Utils.context_name(context) %></span>
                        <i class="menu-arrow"></i>
                        <i class="fas fa-bars menu-icon"></i>
                    </a>
                    <div class="collapse<%= if @conn.assigns[:context] == to_string(context) do %> show<% end %>" id="<%= context %>-context">
                      <ul class="nav flex-column sub-menu">
                        <%= for {resource, options} <- Kaffy.Utils.schemas_for_context(context) do %>
                            <%= if Kaffy.ResourceAdmin.authorized?(options, @conn) do %>
                                <li class="nav-item"><%= link Kaffy.ResourceAdmin.plural_name(options), to: Kaffy.Utils.router().kaffy_resource_path(@conn, :index, context, resource), class: "nav-link" %></li>
                                <%= for custom_link <- Kaffy.ResourceAdmin.custom_links(options, :sub) do %>
                                    <li class="nav-item"><%= link custom_link.name, to: custom_link.url, class: "nav-link", target: custom_link.target %></li>
                                <% end %>
                            <% end %>
                        <% end %>
                      </ul>
                    </div>
                </li>
            <% end %>
          </ul>
        </nav>

        <div class="main-panel">
          <div class="content-wrapper">
            <%= if get_flash(@conn, :info) do %>
                <div class="alert alert-success"><%= get_flash(@conn, :info) %></div>
            <% end %>
            <%= if get_flash(@conn, :error) do %>
                <div class="alert alert-danger"><%= get_flash(@conn, :error) %></div>
            <% end %>

            <%= if Kaffy.Utils.phoenix_version?("1.4.") do %>
              <%= render(@view_module, @view_template, assigns) %>
            <% else %>
              <%= @inner_content %>
            <% end %>
          </div>

          <footer class="footer">
            <div class="d-sm-flex justify-content-center justify-content-sm-between">
              <span class="text-muted text-center text-sm-left d-block d-sm-inline-block">Copyright © 2020 Kaffy. All rights reserved.</span>
            </div>
          </footer>

        </div>
      </div>
    </div>

    <script src="/kaffy/assets/vendors/flatpickr/flatpickr.min.js"></script>
    <script src="/kaffy/assets/vendors/chart.js/Chart.min.js"></script>
    <script src="/kaffy/assets/vendors/js/ckeditor.js"></script>
    <script src="/kaffy/assets/js/off-canvas.js"></script>
    <script src="/kaffy/assets/js/hoverable-collapse.js"></script>
    <script src="/kaffy/assets/js/misc.js"></script>
    <script src="/kaffy/assets/js/select-all-checkbox.js"></script>
    <script src="/kaffy/assets/js/dashboard.js"></script>
  </body>
</html><|MERGE_RESOLUTION|>--- conflicted
+++ resolved
@@ -9,12 +9,8 @@
     <link rel="stylesheet" href="/kaffy/assets/css/style.css">
     <link rel="stylesheet" href="/kaffy/assets/vendors/flatpickr/flatpickr.min.css">
     <link rel="stylesheet" href="/kaffy/assets/css/kaffy.css">
-<<<<<<< HEAD
-    <link rel="shortcut icon" href="/kaffy/assets/images/favicon.png" />
+    <link rel="shortcut icon" href="/kaffy/assets/images/favicon/favicon-32x32.png" />
     <script src="/kaffy/assets/vendors/js/vendor.bundle.base.js"></script>
-=======
-    <link rel="shortcut icon" href="/kaffy/assets/images/favicon/favicon-32x32.png" />
->>>>>>> 742d5fa6
   </head>
   <body>
     <div class="container-scroller">
