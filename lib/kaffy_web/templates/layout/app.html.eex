--- conflicted
+++ resolved
@@ -155,13 +155,9 @@
 
           <footer class="footer">
             <div class="d-sm-flex justify-content-center justify-content-sm-between">
-<<<<<<< HEAD
-              <span class="text-muted text-center text-sm-left d-block d-sm-inline-block">Copyright © <%= DateTime.utc_now().year %> Kaffy. All rights reserved.</span>
-=======
               <%= if copyright = Kaffy.Utils.footer() do %>
                 <span class="text-muted text-center text-sm-left d-block d-sm-inline-block"><%= copyright %></span>
               <% end %>
->>>>>>> 136736a3
             </div>
           </footer>
 
