<!DOCTYPE html>
<html lang="en">
  <head>
    <meta charset="utf-8">
    <meta name="viewport" content="width=device-width, initial-scale=1, shrink-to-fit=no">
    <title><%= Kaffy.Utils.title() %> - Kaffy</title>
    <link rel="stylesheet" href="/kaffy/assets/vendors/mdi/css/materialdesignicons.min.css">
    <link rel="stylesheet" href="/kaffy/assets/vendors/css/vendor.bundle.base.css">
    <link rel="stylesheet" href="/kaffy/assets/css/style.css">
<<<<<<< HEAD
    <link rel="stylesheet" href="/kaffy/assets/vendors/flatpickr/flatpickr.min.css">

    <link rel="stylesheet" href="/kaffy/assets/css/kaffy.css">
    <!-- End layout styles -->
=======
>>>>>>> f369ac77
    <link rel="shortcut icon" href="/kaffy/assets/images/favicon.png" />
  </head>
  <body>
    <div class="container-scroller">
      <nav class="navbar default-layout-navbar col-lg-12 col-12 p-0 fixed-top d-flex flex-row">
        <div class="text-center navbar-brand-wrapper d-flex align-items-center justify-content-center">
          <%= link to: Kaffy.Utils.router().kaffy_home_path(@conn, :index), class: "navbar-brand brand-logo" do %>
            <img src="/kaffy/assets/images/logo.png" alt="logo" />
          <% end %>
          <%= link to: Kaffy.Utils.router().kaffy_home_path(@conn, :index), class: "navbar-brand brand-logo-mini" do %>
            <img src="/kaffy/assets/images/logo-mini.png" alt="logo" />
          <% end %>
        </div>
        <div class="navbar-menu-wrapper d-flex align-items-stretch">
          <button class="navbar-toggler navbar-toggler align-self-center" type="button" data-toggle="minimize">
            <span class="mdi mdi-menu"></span>
          </button>

          <button class="navbar-toggler navbar-toggler-right d-lg-none align-self-center" type="button" data-toggle="offcanvas">
            <span class="mdi mdi-menu"></span>
          </button>
        </div>
      </nav>

      <div class="container-fluid page-body-wrapper">
        <nav class="sidebar sidebar-offcanvas" id="sidebar">
          <ul class="nav">

            <%= if Kaffy.Utils.show_dashboard?() do %>
              <li class="nav-item<%= if @conn.assigns[:context] == nil do %> active<% end %>">
                <%= link to: Kaffy.Utils.router().kaffy_dashboard_path(@conn, :dashboard), class: "nav-link" do %>
                  <span class="menu-title">Dashboard</span>
                  <i class="mdi mdi-home menu-icon"></i>
                <% end %>
              </li>
            <% end %>

            <% tasks = Kaffy.ResourceAdmin.tasks_info() %>

            <%= if not Enum.empty?(tasks) do %>
              <li class="nav-item">
                <%= link to: Kaffy.Utils.router().kaffy_task_path(@conn, :index), class: "nav-link" do %>
                    <span class="menu-title">Tasks</span>
                    <i class="mdi mdi-clock-outline menu-icon"></i>
                <% end %>
              </li>
            <% end %>

            <%= for custom_link <- Kaffy.ResourceAdmin.collect_links(:top) do %>
              <li class="nav-item">
                <%= link to: custom_link.url, class: "nav-link", target: custom_link.target do %>
                  <span class="menu-title"><%= custom_link.name %></span>
                  <i class="mdi mdi-<%= custom_link.icon %> menu-icon"></i>
                <% end %>
              </li>
            <% end %>

            <% custom_pages = Kaffy.ResourceAdmin.collect_pages(@conn) %>

            <%= if !Enum.empty?(custom_pages) do %>
              <li class="nav-item">
                <a class="nav-link" href="#kaffy-pages" data-toggle="collapse" aria-expanded="false" aria-controls="kaffy-pages">
                    <span class="menu-title">Pages</span>
                    <i class="menu-arrow"></i>
                    <i class="mdi mdi-menu menu-icon"></i>
                </a>
                <div class="collapse" id="kaffy-pages">
                  <ul class="nav flex-column sub-menu">
                    <%= for custom_page <- custom_pages do %>
                      <li class="nav-item"><%= link custom_page.name, to: Kaffy.Utils.router().kaffy_page_path(@conn, :index, custom_page.slug), class: "nav-link" %></li>
                    <% end %>
                  </ul>
                </div>
              </li>
            <% end %>

            <%= for context <- Kaffy.Utils.contexts() do %>
                <li class="nav-item<%= if @conn.assigns[:context] == to_string(context) do %> active<% end %>">
                    <a class="nav-link" href="#<%= context %>-context" data-toggle="collapse" aria-expanded="false" aria-controls="<%= context %>-context">
                        <span class="menu-title"><%= Kaffy.Utils.context_name(context) %></span>
                        <i class="menu-arrow"></i>
                        <i class="mdi mdi-menu menu-icon"></i>
                    </a>
                    <div class="collapse<%= if @conn.assigns[:context] == to_string(context) do %> show<% end %>" id="<%= context %>-context">
                      <ul class="nav flex-column sub-menu">
                        <%= for {resource, options} <- Kaffy.Utils.schemas_for_context(context) do %>
                            <%= if Kaffy.ResourceAdmin.authorized?(options, @conn) do %>
                                <li class="nav-item"><%= link Kaffy.ResourceAdmin.plural_name(options), to: Kaffy.Utils.router().kaffy_resource_path(@conn, :index, context, resource), class: "nav-link" %></li>
                                <%= for custom_link <- Kaffy.ResourceAdmin.custom_links(options, :sub) do %>
                                    <li class="nav-item"><%= link custom_link.name, to: custom_link.url, class: "nav-link", target: custom_link.target %></li>
                                <% end %>
                            <% end %>
                        <% end %>
                      </ul>
                    </div>
                </li>
            <% end %>
          </ul>
        </nav>

        <div class="main-panel">
          <div class="content-wrapper">
            <%= if get_flash(@conn, :info) do %>
                <div class="alert alert-success"><%= get_flash(@conn, :info) %></div>
            <% end %>
            <%= if get_flash(@conn, :error) do %>
                <div class="alert alert-danger"><%= get_flash(@conn, :error) %></div>
            <% end %>

            <%= if Kaffy.Utils.phoenix_1_4?() do %>
              <%= render(@view_module, @view_template, assigns) %>
            <% else %>
              <%= @inner_content %>
            <% end %>
          </div>

<<<<<<< HEAD
          <!-- content-wrapper ends -->
          <!-- partial:partials/_footer.html -->
=======
>>>>>>> f369ac77
          <footer class="footer">
            <div class="d-sm-flex justify-content-center justify-content-sm-between">
              <span class="text-muted text-center text-sm-left d-block d-sm-inline-block">Copyright © 2020 Kaffy. All rights reserved.</span>
            </div>
          </footer>

        </div>
      </div>
    </div>

    <script src="/kaffy/assets/vendors/js/vendor.bundle.base.js"></script>
<<<<<<< HEAD
    <!-- endinject -->
    <script src="/kaffy/assets/vendors/flatpickr/flatpickr.min.js"></script>

    <!-- Plugin js for this page -->
=======
>>>>>>> f369ac77
    <script src="/kaffy/assets/vendors/chart.js/Chart.min.js"></script>
    <script src="/kaffy/assets/vendors/js/ckeditor.js"></script>
    <script src="/kaffy/assets/js/off-canvas.js"></script>
    <script src="/kaffy/assets/js/hoverable-collapse.js"></script>
    <script src="/kaffy/assets/js/misc.js"></script>
    <script src="/kaffy/assets/js/dashboard.js"></script>
    <script src="/kaffy/assets/js/todolist.js"></script>
  </body>
</html><|MERGE_RESOLUTION|>--- conflicted
+++ resolved
@@ -7,13 +7,8 @@
     <link rel="stylesheet" href="/kaffy/assets/vendors/mdi/css/materialdesignicons.min.css">
     <link rel="stylesheet" href="/kaffy/assets/vendors/css/vendor.bundle.base.css">
     <link rel="stylesheet" href="/kaffy/assets/css/style.css">
-<<<<<<< HEAD
     <link rel="stylesheet" href="/kaffy/assets/vendors/flatpickr/flatpickr.min.css">
-
     <link rel="stylesheet" href="/kaffy/assets/css/kaffy.css">
-    <!-- End layout styles -->
-=======
->>>>>>> f369ac77
     <link rel="shortcut icon" href="/kaffy/assets/images/favicon.png" />
   </head>
   <body>
@@ -130,11 +125,6 @@
             <% end %>
           </div>
 
-<<<<<<< HEAD
-          <!-- content-wrapper ends -->
-          <!-- partial:partials/_footer.html -->
-=======
->>>>>>> f369ac77
           <footer class="footer">
             <div class="d-sm-flex justify-content-center justify-content-sm-between">
               <span class="text-muted text-center text-sm-left d-block d-sm-inline-block">Copyright © 2020 Kaffy. All rights reserved.</span>
@@ -146,13 +136,7 @@
     </div>
 
     <script src="/kaffy/assets/vendors/js/vendor.bundle.base.js"></script>
-<<<<<<< HEAD
-    <!-- endinject -->
     <script src="/kaffy/assets/vendors/flatpickr/flatpickr.min.js"></script>
-
-    <!-- Plugin js for this page -->
-=======
->>>>>>> f369ac77
     <script src="/kaffy/assets/vendors/chart.js/Chart.min.js"></script>
     <script src="/kaffy/assets/vendors/js/ckeditor.js"></script>
     <script src="/kaffy/assets/js/off-canvas.js"></script>
