defmodule Kaffy.ResourceAdminTest do
  use ExUnit.Case, async: true
  alias Kaffy.ResourceAdmin
  alias KaffyTest.Schemas.{Owner, Pet}

  defmodule Cactus do
  end

  defmodule CactusAdmin do
    def plural_name(_), do: "Cacti"
    def index_description(_), do: {:safe, "Person Admin <b>Description</b>"}
  end

  defmodule Person do
  end

  defmodule PersonAdmin do
    def index_description(_), do: "Person Admin Description"
  end

  defmodule PetAdmin do
  end

  defmodule OwnerAdmin do
  end

  defmodule OwnerETFAdmin do
    def serialize_id(_schema, owner) do
      {owner.person_id, owner.pet_id}
      |> :erlang.term_to_binary()
      |> Base.url_encode64(padding: false)
    end

    def deserialize_id(_schema, serialized_id) do
      {person_id, pet_id} = serialized_id
      |> Base.url_decode64!(padding: false)
      |> :erlang.binary_to_term()

      [person_id: person_id, pet_id: pet_id]
    end
  end

  defmodule Nested.Node do
  end

  defmodule Nested.NodeAdmin do
  end

  defmodule NestedNodeAdmin do
    def singular_name(_), do: "NestedNode"
  end

  describe "plural_name/1" do
    test "pluralize standard noun" do
      assert ResourceAdmin.plural_name(schema: Nested.Node, admin: Nested.NodeAdmin) == "Nodes"
    end

    test "pluralize using non-standard singular phrase" do
      assert ResourceAdmin.plural_name(schema: Nested.Node, admin: NestedNodeAdmin) ==
               "NestedNodes"
    end

    test "use custom plural name defined as function in admin" do
      assert ResourceAdmin.plural_name(schema: Cactus, admin: CactusAdmin) == "Cacti"
    end

    test "use non-standard plural form" do
      assert ResourceAdmin.plural_name(schema: Person, admin: PersonAdmin) == "People"
    end
  end

<<<<<<< HEAD
  describe "serialize_id/2" do
    test "serialize standard id" do
      assert ResourceAdmin.serialize_id([schema: Pet, admin: PetAdmin], %{id: 1}) == "1"
    end

    test "serialize composite id" do
      assert ResourceAdmin.serialize_id([schema: Owner, admin: OwnerAdmin], %{person_id: 1, pet_id: 2}) == "1:2"
    end

    test "custom serialization of composite key" do
      assert ResourceAdmin.serialize_id([schema: Owner, admin: OwnerETFAdmin], %{person_id: 1, pet_id: 2}) == "g2gCYQFhAg"
    end
  end

  describe "deserialize_id/2" do
    test "deserialize standard id" do
      assert ResourceAdmin.deserialize_id([schema: Pet, admin: PetAdmin], "1") == [id: "1"]
    end

    test "deserialize composite id" do
      assert ResourceAdmin.deserialize_id([schema: Owner, admin: OwnerAdmin], "1:2") == [person_id: "1", pet_id: "2"]
    end

    test "custom deserialization of composite key" do
      assert ResourceAdmin.deserialize_id([schema: Owner, admin: OwnerETFAdmin], "g2gCYQFhAg") == [person_id: 1, pet_id: 2]
=======
  describe "index_description/1" do
    test "nil if index_description is not defined as function in admin" do
      refute ResourceAdmin.index_description(schema: Nested.Node, admin: NestedNodeAdmin)
    end

    test "string if index_description is defined as function in admin" do
      assert ResourceAdmin.index_description(schema: Person, admin: PersonAdmin) ==
               "Person Admin Description"
    end

    test "{:safe, html} if index_description is defined as function in admin" do
      assert ResourceAdmin.index_description(schema: Cactus, admin: CactusAdmin) ==
               {:safe, "Person Admin <b>Description</b>"}
>>>>>>> a2e20b0b
    end
  end
end<|MERGE_RESOLUTION|>--- conflicted
+++ resolved
@@ -69,7 +69,6 @@
     end
   end
 
-<<<<<<< HEAD
   describe "serialize_id/2" do
     test "serialize standard id" do
       assert ResourceAdmin.serialize_id([schema: Pet, admin: PetAdmin], %{id: 1}) == "1"
@@ -95,7 +94,9 @@
 
     test "custom deserialization of composite key" do
       assert ResourceAdmin.deserialize_id([schema: Owner, admin: OwnerETFAdmin], "g2gCYQFhAg") == [person_id: 1, pet_id: 2]
-=======
+    end
+  end
+  
   describe "index_description/1" do
     test "nil if index_description is not defined as function in admin" do
       refute ResourceAdmin.index_description(schema: Nested.Node, admin: NestedNodeAdmin)
@@ -109,7 +110,6 @@
     test "{:safe, html} if index_description is defined as function in admin" do
       assert ResourceAdmin.index_description(schema: Cactus, admin: CactusAdmin) ==
                {:safe, "Person Admin <b>Description</b>"}
->>>>>>> a2e20b0b
     end
   end
 end