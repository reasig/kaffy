--- conflicted
+++ resolved
@@ -1,12 +1,7 @@
 defmodule KaffyTest do
   use ExUnit.Case
-<<<<<<< HEAD
-  doctest Kaffy
+  
   alias KaffyTest.Schemas.{Company, Person, Pet, Owner}
-=======
-  alias KaffyTest.Schemas.{Company, Person, Pet}
->>>>>>> 8ed0a2de
-  # alias KaffyTest.Admin.PersonAdmin
 
   test "creating a person" do
     person = %Person{}
